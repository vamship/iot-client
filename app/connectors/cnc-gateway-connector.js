--- conflicted
+++ resolved
@@ -24,12 +24,8 @@
     CncGatewayConnector.super_.call(this, id)
     this._commandExecutor = null;
     this._startupHelper = null;
-<<<<<<< HEAD
     this._mockRequest = this._createMockRequest();
-=======
     this._pm2Helper = null;
-    this._cloudLogger = this._createCloudLogger();
->>>>>>> ddc2a7d4
 }
 
 _util.inherits(CncGatewayConnector, Connector);
@@ -167,16 +163,16 @@
             break;
         case 'start_mqtt':
             this._pm2Helper.startMqtt(requestId).then(function() {
-                this._cloudLogger.info([ 'Local MQTT broker started' ], requestId);
+                request.logInfo('Local MQTT broker started');
             }.bind(this), function(err) {
-                this._cloudLogger.info([ 'Error starting local MQTT broker: [%s]', err ], requestId);
+                request.logInfo('Error starting local MQTT broker: [%s]', err);
             }.bind(this));
             break;
         case 'stop_mqtt':
             this._pm2Helper.stopMqtt(requestId).then(function() {
-                this._cloudLogger.info([ 'Local MQTT broker stopped' ], requestId);
+                request.logInfo('Local MQTT broker stopped');
             }.bind(this), function(err) {
-                this._cloudLogger.info([ 'Error stopping local MQTT broker: [%s]', err ], requestId);
+                request.logInfo('Error stopping local MQTT broker: [%s]', err);
             }.bind(this));
             break;
         default:
